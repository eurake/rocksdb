--- conflicted
+++ resolved
@@ -865,15 +865,10 @@
 
 // If externalTable is set, then apply recovered transactions
 // to that table. This is used for readonly mode.
-<<<<<<< HEAD
 Status DBImpl::Recover(
     VersionEdit* edit,
     const std::vector<ColumnFamilyDescriptor>& column_families,
     MemTable* external_table, bool error_if_log_file_exist) {
-=======
-Status DBImpl::Recover(VersionEdit* edit, MemTable* external_table,
-                       bool error_if_log_file_exist) {
->>>>>>> 4e8321bf
   mutex_.AssertHeld();
 
   assert(db_lock_ == nullptr);
@@ -1301,17 +1296,10 @@
   return s;
 }
 
-<<<<<<< HEAD
 void DBImpl::CompactRange(const ColumnFamilyHandle& column_family,
                           const Slice* begin, const Slice* end,
                           bool reduce_level, int target_level) {
-=======
-void DBImpl::CompactRange(const Slice* begin,
-                          const Slice* end,
-                          bool reduce_level,
-                          int target_level) {
   FlushMemTable(FlushOptions());
->>>>>>> 4e8321bf
   int max_level_with_files = 1;
   {
     MutexLock l(&mutex_);
@@ -2938,7 +2926,7 @@
 Status DBImpl::CreateColumnFamily(const ColumnFamilyOptions& options,
                                   const std::string& column_family_name,
                                   ColumnFamilyHandle* handle) {
-  VersionEdit edit(0);
+  VersionEdit edit;
   edit.AddColumnFamily(column_family_name);
   MutexLock l(&mutex_);
   ++versions_->max_column_family_;
@@ -2960,7 +2948,7 @@
   if (column_family.id == 0) {
     return Status::InvalidArgument("Can't drop default column family");
   }
-  VersionEdit edit(0);
+  VersionEdit edit;
   edit.DropColumnFamily();
   edit.SetColumnFamily(column_family.id);
   MutexLock l(&mutex_);
@@ -3867,19 +3855,13 @@
 
 // Default implementations of convenience methods that subclasses of DB
 // can call if they wish
-<<<<<<< HEAD
 Status DB::Put(const WriteOptions& opt, const ColumnFamilyHandle& column_family,
                const Slice& key, const Slice& value) {
-  WriteBatch batch;
-  batch.Put(column_family.id, key, value);
-=======
-Status DB::Put(const WriteOptions& opt, const Slice& key, const Slice& value) {
   // Pre-allocate size of write batch conservatively.
   // 8 bytes are taken by header, 4 bytes for count, 1 byte for type,
   // and we allocate 11 extra bytes for key length, as well as value length.
   WriteBatch batch(key.size() + value.size() + 24);
-  batch.Put(key, value);
->>>>>>> 4e8321bf
+  batch.Put(column_family.id, key, value);
   return Write(opt, &batch);
 }
 
@@ -3957,14 +3939,9 @@
     return s;
   }
   impl->mutex_.Lock();
-<<<<<<< HEAD
-  VersionEdit edit(impl->NumberLevels());
+  VersionEdit edit;
   // Handles create_if_missing, error_if_exists
   s = impl->Recover(&edit, column_families);
-=======
-  VersionEdit edit;
-  s = impl->Recover(&edit); // Handles create_if_missing, error_if_exists
->>>>>>> 4e8321bf
   if (s.ok()) {
     uint64_t new_log_number = impl->versions_->NewFileNumber();
     unique_ptr<WritableFile> lfile;
@@ -3997,13 +3974,8 @@
     }
   }
 
-<<<<<<< HEAD
-  if (s.ok() && options.compaction_style == kCompactionStyleUniversal) {
-    int num_files;
-=======
   if (s.ok() && impl->options_.compaction_style == kCompactionStyleUniversal) {
     Version* current = impl->versions_->current();
->>>>>>> 4e8321bf
     for (int i = 1; i < impl->NumberLevels(); i++) {
       int num_files = current->NumLevelFiles(i);
       if (num_files > 0) {
